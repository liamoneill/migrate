SOURCE ?= file go-bindata github aws-s3 google-cloud-storage
<<<<<<< HEAD
DATABASE ?= postgres mysql redshift cassandra
=======
DATABASE ?= postgres mysql redshift sqlite3
>>>>>>> 63f788f0
VERSION ?= $(shell git describe --tags 2>/dev/null | cut -c 2-)
TEST_FLAGS ?=
REPO_OWNER ?= $(shell cd .. && basename "$$(pwd)")


build-cli: clean
	-mkdir ./cli/build
	cd ./cli && GOOS=linux GOARCH=amd64 go build -a -o build/migrate.linux-amd64 -ldflags='-X main.Version=$(VERSION)' -tags '$(DATABASE) $(SOURCE)' .
	cd ./cli && GOOS=darwin GOARCH=amd64 go build -a -o build/migrate.darwin-amd64 -ldflags='-X main.Version=$(VERSION)' -tags '$(DATABASE) $(SOURCE)' .
	cd ./cli && GOOS=windows GOARCH=amd64 go build -a -o build/migrate.windows-amd64.exe -ldflags='-X main.Version=$(VERSION)' -tags '$(DATABASE) $(SOURCE)' .
	cd ./cli/build && find . -name 'migrate*' | xargs -I{} tar czf {}.tar.gz {}
	cd ./cli/build && shasum -a 256 * > sha256sum.txt
	cat ./cli/build/sha256sum.txt


clean:
	-rm -r ./cli/build


test-short:
	make test-with-flags --ignore-errors TEST_FLAGS='-short'


test:
	@-rm -r .coverage
	@mkdir .coverage
	make test-with-flags TEST_FLAGS='-v -race -covermode atomic -coverprofile .coverage/_$$(RAND).txt -bench=. -benchmem'
	@echo 'mode: atomic' > .coverage/combined.txt
	@cat .coverage/*.txt | grep -v 'mode: atomic' >> .coverage/combined.txt


test-with-flags:
	@echo SOURCE: $(SOURCE) 
	@echo DATABASE: $(DATABASE)

	@go test $(TEST_FLAGS) .
	@go test $(TEST_FLAGS) ./cli/...
	@go test $(TEST_FLAGS) ./testing/...

	@echo -n '$(SOURCE)' | tr -s ' ' '\n' | xargs -I{} go test $(TEST_FLAGS) ./source/{}
	@go test $(TEST_FLAGS) ./source/testing/...
	@go test $(TEST_FLAGS) ./source/stub/...

	@echo -n '$(DATABASE)' | tr -s ' ' '\n' | xargs -I{} go test $(TEST_FLAGS) ./database/{}
	@go test $(TEST_FLAGS) ./database/testing/...
	@go test $(TEST_FLAGS) ./database/stub/...


kill-orphaned-docker-containers:
	docker rm -f $(shell docker ps -aq --filter label=migrate_test)


html-coverage:
	go tool cover -html=.coverage/combined.txt


deps:
	-go get -v -u ./... 
	-go test -v -i ./...
	# TODO: why is this not being fetched with the command above?
	-go get -u github.com/fsouza/fake-gcs-server/fakestorage


list-external-deps:
	$(call external_deps,'.')
	$(call external_deps,'./cli/...')
	$(call external_deps,'./testing/...')

	$(foreach v, $(SOURCE), $(call external_deps,'./source/$(v)/...'))
	$(call external_deps,'./source/testing/...')
	$(call external_deps,'./source/stub/...')

	$(foreach v, $(DATABASE), $(call external_deps,'./database/$(v)/...'))
	$(call external_deps,'./database/testing/...')
	$(call external_deps,'./database/stub/...')


restore-import-paths:
	find . -name '*.go' -type f -execdir sed -i '' s%\"github.com/$(REPO_OWNER)/migrate%\"github.com/mattes/migrate%g '{}' \;


rewrite-import-paths:
	find . -name '*.go' -type f -execdir sed -i '' s%\"github.com/mattes/migrate%\"github.com/$(REPO_OWNER)/migrate%g '{}' \;


# example: fswatch -0 --exclude .godoc.pid --event Updated . | xargs -0 -n1 -I{} make docs
docs:
	-make kill-docs
	nohup godoc -play -http=127.0.0.1:6064 </dev/null >/dev/null 2>&1 & echo $$! > .godoc.pid
	cat .godoc.pid  


kill-docs:
	@cat .godoc.pid
	kill -9 $$(cat .godoc.pid)
	rm .godoc.pid


open-docs:
	open http://localhost:6064/pkg/github.com/$(REPO_OWNER)/migrate


# example: make release V=0.0.0
release:
	git tag v$(V)
	@read -p "Press enter to confirm and push to origin ..." && git push origin v$(V)


define external_deps
	@echo '-- $(1)';  go list -f '{{join .Deps "\n"}}' $(1) | grep -v github.com/$(REPO_OWNER)/migrate | xargs go list -f '{{if not .Standard}}{{.ImportPath}}{{end}}'

endef


.PHONY: build-cli clean test-short test test-with-flags deps html-coverage \
        restore-import-paths rewrite-import-paths list-external-deps release \
        docs kill-docs open-docs kill-orphaned-docker-containers

SHELL = /bin/bash
RAND = $(shell echo $$RANDOM)
<|MERGE_RESOLUTION|>--- conflicted
+++ resolved
@@ -1,9 +1,5 @@
 SOURCE ?= file go-bindata github aws-s3 google-cloud-storage
-<<<<<<< HEAD
-DATABASE ?= postgres mysql redshift cassandra
-=======
-DATABASE ?= postgres mysql redshift sqlite3
->>>>>>> 63f788f0
+DATABASE ?= postgres mysql redshift cassandra sqlite3
 VERSION ?= $(shell git describe --tags 2>/dev/null | cut -c 2-)
 TEST_FLAGS ?=
 REPO_OWNER ?= $(shell cd .. && basename "$$(pwd)")
