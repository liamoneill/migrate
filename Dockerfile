--- conflicted
+++ resolved
@@ -8,13 +8,8 @@
 COPY . ./
 
 ENV GO111MODULE=on
-<<<<<<< HEAD
-ENV DATABASES="postgres mysql redshift cassandra spanner cockroachdb clickhouse mongodb"
+ENV DATABASES="postgres mysql redshift cassandra spanner cockroachdb clickhouse mongodb mssql"
 ENV SOURCES="file go_bindata github aws_s3 google_cloud_storage godoc_vfs gitlab"
-=======
-ENV DATABASES="postgres mysql redshift cassandra spanner cockroachdb clickhouse mssql"
-ENV SOURCES="file go_bindata github aws_s3 google_cloud_storage"
->>>>>>> 407d1e39
 
 RUN go build -a -o build/migrate.linux-386 -ldflags="-X main.Version=${VERSION}" -tags "$DATABASES $SOURCES" ./cmd/migrate
 
